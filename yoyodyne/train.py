"""Training."""

import os
import time
from typing import Dict, List, Optional, Tuple

import click
import pytorch_lightning as pl
import torch
from pytorch_lightning import callbacks, loggers
from torch.utils import data

from . import collators, datasets, evaluators, models, predict, util


def make_training_args(
    arch: str,
    train_set: data.Dataset,
    embedding_size: int,
    hidden_size: int,
    nhead: int,
    max_seq_len: int,
    optimizer: torch.optim.Optimizer,
    beta1: float,
    beta2: float,
    warmup_steps: int,
    learning_rate: float,
    evaluator: evaluators.Evaluator,
    max_decode_len: int,
    dropout: float,
    enc_layers: int,
    dec_layers: int,
    bidirectional: bool,
    label_smoothing: Optional[float],
    lr_scheduler: str,
    expert: Optional[models.expert.Expert],
) -> Dict:
    """Prepares the training args for the specific architecture.

    Args:
        arch (str): the architecture.
        train_set (data.Dataset): training dataset.
        embedding_size (int).
        hidden_size (int).
        nhead (int).
        max_seq_len (int): maximum input sequence length for transformer
            positional encoding.
        optimizer (optim.Optimizer).
        beta1 (float).
        beta2 (float).
        warmup_steps (int).
        learning_rate (float).
        evaluator (evaluators.Evaluator).
        max_decode_len (int).
        dropout (float).
        enc_layers (int).
        dec_layers (int).
        bidirectional (bool).
        label_smoothing (float).
        lr_scheduler (str).
        expert (OptimalSubstitutionExpert).

    Returns:
        Dict: Dictionary of arguments.
    """
    args = {
        "vocab_size": train_set.source_vocab_size,
        "features_vocab_size": getattr(train_set, "features_vocab_size", -1),
        "features_idx": getattr(train_set, "features_idx", -1),
        "embedding_size": embedding_size,
        "hidden_size": hidden_size,
        "output_size": train_set.target_vocab_size,
        "pad_idx": train_set.pad_idx,
        "start_idx": train_set.start_idx,
        "end_idx": train_set.end_idx,
        "optim": optimizer,
        "beta1": beta1,
        "beta2": beta2,
        "lr": learning_rate,
        "evaluator": evaluator,
        "max_decode_len": max_decode_len,
        "dropout": dropout,
        "enc_layers": enc_layers,
        "dec_layers": dec_layers,
        "label_smoothing": label_smoothing,
        "warmup_steps": warmup_steps,
        "scheduler": lr_scheduler,
        "bidirectional": bidirectional,
        "nhead": nhead,
        "max_seq_len": max_seq_len,
        "expert": expert,
    }
    return args


def make_pl_callbacks(
    patience: Optional[int], save_top_k: int
) -> Tuple[callbacks.Callback, List[callbacks.Callback]]:
    """Makes the list of PL callbacks for the trainer.

    Args:
        patience (Optional[int]): patience for stopping training based on
            validation accuracy.
        save_top_k (int): how many of the top-k checkpoints to save.

    Returns:
        Tuple(callbacks.Callback, List[callbacks.Callback]): the checkpoint
            callback for later use, and the list of all callbacks.
    """
    callback = []
    if patience is not None:
        callback.append(
            callbacks.early_stopping.EarlyStopping(
                monitor="val_accuracy",
                min_delta=0.00,
                patience=patience,
                verbose=False,
                mode="max",
            )
        )
    ckp_callback = callbacks.ModelCheckpoint(
        save_top_k=save_top_k,
        monitor="val_accuracy",
        mode="max",
        filename="model-{epoch:02d}-{val_accuracy:.2f}",
    )
    callback.append(ckp_callback)
    sched_callback = callbacks.LearningRateMonitor(logging_interval="epoch")
    callback.append(sched_callback)
    callback.append(callbacks.TQDMProgressBar())
    return ckp_callback, callback


@click.command()
@click.option("--train-data-path", required=True)
@click.option("--dev-data-path", required=True)
@click.option("--dev-predictions-path")
@click.option("--source-col", type=int, default=1)
@click.option("--target-col", type=int, default=2)
@click.option(
    "--features-col",
    type=int,
    default=3,
    help="0 indicates no feature column should be used",
)
@click.option("--source-sep", type=str, default="")
@click.option("--target-sep", type=str, default="")
@click.option("--features-sep", type=str, default=";")
@click.option("--tied-vocabulary/--no-tied-vocabulary", default=True)
@click.option("--output-path", required=True)
@click.option("--dataloader-workers", type=int, default=1)
@click.option("--experiment", required=True)
@click.option("--seed", type=int, default=time.time_ns())
@click.option("--epochs", type=int, default=20)
@click.option(
    "--arch",
    type=click.Choice(
        [
            "feature_invariant_transformer",
            "lstm",
            "pointer_generator_lstm",
            "transducer",
            "transformer",
        ]
    ),
    required=True,
)
@click.option(
    "--oracle-em-epochs",
    type=int,
    default=0,
    help="Number of EM epochs (`--arch transducer` only)",
)
@click.option(
    "--oracle-factor",
    type=int,
    default=1,
    help="Roll-in schedule parameter (`--arch transducer` only)",
)
@click.option(
    "--sed-params-path",
    type=str,
    default=None,
    help="Path to SED parameters (`transducer` only)",
)
@click.option("--patience", type=int)
@click.option("--learning-rate", type=float, required=True)
@click.option("--label-smoothing", type=float)
@click.option("--gradient-clip", type=float, default=0.0)
@click.option("--batch-size", type=int, default=16)
@click.option("--eval-batch-size", type=int, default=1)
@click.option("--embedding-size", type=int, default=128)
@click.option("--hidden-size", type=int, default=256)
@click.option("--dropout", type=float, default=0.3)
@click.option("--enc-layers", type=int, default=1)
@click.option("--dec-layers", type=int, default=1)
@click.option("--max-seq-len", type=int, default=128)
@click.option("--nhead", type=int, default=4)
@click.option("--dropout", type=float, default=0.1)
@click.option("--optimizer", default="adadelta")
@click.option(
    "--beta1",
    default=0.9,
    type=float,
    help="beta1 (`--optimizer adam` only)",
)
@click.option(
    "--beta2",
    default="0.999",
    type=float,
    help="beta2 (`--optimizer adam` only)",
)
@click.option("--warmup-steps", default=1)
@click.option("--lr-scheduler")
@click.option(
    "--train-from", help="Path to checkpoint to continue training from"
)
@click.option("--bidirectional/--no-bidirectional", type=bool, default=True)
@click.option(
    "--attn/--no-attn",
    type=bool,
    default=True,
    help="Use attention (`--arch lstm` only)",
)
@click.option("--max-decode-len", type=int, default=128)
@click.option("--save-top-k", type=int, default=1)
@click.option("--eval-every", type=int, default=5)
@click.option("--gpu/--no-gpu", default=True)
@click.option("--wandb/--no-wandb", default=False)
def main(
    train_data_path,
    dev_data_path,
    dev_predictions_path,
    tied_vocabulary,
    source_col,
    target_col,
    features_col,
    source_sep,
    target_sep,
    features_sep,
    output_path,
    dataloader_workers,
    experiment,
    seed,
    epochs,
    arch,
    oracle_em_epochs,
    oracle_factor,
    sed_params_path,
    patience,
    learning_rate,
    label_smoothing,
    gradient_clip,
    batch_size,
    eval_batch_size,
    embedding_size,
    hidden_size,
    dropout,
    enc_layers,
    dec_layers,
    max_seq_len,
    nhead,
    optimizer,
    beta1,
    beta2,
    warmup_steps,
    lr_scheduler,
    train_from,
    bidirectional,
    attn,
    max_decode_len,
    save_top_k,
    eval_every,
    gpu,
    wandb,
):
    """Training.

    Args:
        train_data_path (_type_): _description_
        dev_data_path (_type_): _description_
        dev_predictions_path (_type_): _description_
        source_col (_type_): _description_
        target_col (_type_): _description_
        features_col (_type_): _description_
        source_sep (_type_): _description_
        target_sep (_type_): _description_
        features_sep (_type_): _description_
        tied_vocabulary (_type_): _description_
        output_path (_type_): _description_
        dataset (_type_): _description_
        dataloader_workers (_type_): _description_
        experiment (_type_): _description_
        seed (_type_): _description_
        epochs (_type_): _description_
        arch (_type_): _description_
        oracle_em_epochs (_type_): _description_
        oracle_factor (_type_): _description_
        sed_params_path (_type_): _description_
        patience (_type_): _description_
        learning_rate (_type_): _description_
        label_smoothing (_type_): _description_
        gradient_clip (_type_): _description_
        batch_size (_type_): _description_
        eval_batch_size (_type_): _description_
        embedding_size (_type_): _description_
        hidden_size (_type_): _description_
        dropout (_type_): _description_
        enc_layers (_type_): _description_
        dec_layers (_type_): _description_
        max_seq_len: (_type_) _description_
        nhead (_type_): _description_
        optimizer (_type_): _description_
        beta1 (_type_): _description_
        beta2 (_type_): _description_
        warmup_steps (_type_): _description_
        scheduler (_type_): _description_
        train_from (_type_): _description_
        bidirectional (_type_): _description_
        attn (_type_): _description_
        max_decode_len (_type_): _description_
        save_top_k (_type_): _description_
        eval_every (_type_): _description_
        gpu (_type_): _description_
        wandb (_type_): _description_
    """
    util.log_info("Arguments:")
    for arg, val in click.get_current_context().params.items():
        util.log_info(f"\t{arg}: {val!r}")
    pl.seed_everything(seed)
    device = util.get_device(gpu)
    config = datasets.DatasetConfig(
        source_col=source_col,
        features_col=features_col,
        target_col=target_col,
        source_sep=source_sep,
        features_sep=features_sep,
        target_sep=target_sep,
        tied_vocabulary=tied_vocabulary,
    )
    if config.target_col == 0:
        raise datasets.Error("target_col must be specified for training")
    dataset_cls = datasets.get_dataset_cls(config.has_features)
    train_set = dataset_cls(train_data_path, config)
    util.log_info(f"Source vocabulary: {train_set.source_symbol2i}")
    util.log_info(f"Target vocabulary: {train_set.target_symbol2i}")
    # PL logging.
    logger = [loggers.CSVLogger(output_path, name=experiment)]
    if wandb:
        logger.append(loggers.WandbLogger(project=experiment, log_model="all"))
    # ckp_callback is used later for logging the best checkpoint path.
    ckp_callback, pl_callbacks = make_pl_callbacks(
        patience=patience, save_top_k=save_top_k
    )
    trainer = pl.Trainer(
        accelerator="gpu" if gpu and torch.cuda.is_available() else "cpu",
        devices=1,
        logger=logger,
        max_epochs=epochs,
        gradient_clip_val=gradient_clip,
        check_val_every_n_epoch=eval_every,
        enable_checkpointing=True,
        default_root_dir=output_path,
        callbacks=pl_callbacks,
        log_every_n_steps=int(len(train_set) / batch_size),
        num_sanity_val_steps=0,
    )
    # So we can write indices to it before PL creates it.
    os.makedirs(trainer.loggers[0].log_dir, exist_ok=True)
    # TODO: dataloader indexing Dicts should probably be added to model state.
    train_set.write_index(trainer.loggers[0].log_dir, experiment)
    collator_cls = collators.get_collator_cls(
        arch, config.has_features, include_targets=True
    )
    collator = collator_cls(train_set.pad_idx)
    train_loader = data.DataLoader(
        train_set,
        collate_fn=collator,
        batch_size=batch_size,
        shuffle=True,
        num_workers=dataloader_workers,
    )
<<<<<<< HEAD
    eval_set = dataset_cls(dev_data_path, config)
    eval_set.load_index(trainer.loggers[0].log_dir, lang)
=======
    eval_set = dataset_cls(
        dev_data_path,
        tied_vocabulary,
        source_col,
        target_col,
        source_sep,
        target_sep,
        features_col=features_col,
        features_sep=features_sep,
    )
    eval_set.load_index(trainer.loggers[0].log_dir, experiment)
>>>>>>> c60ad743
    eval_loader = data.DataLoader(
        eval_set,
        collate_fn=collator,
        batch_size=eval_batch_size,
        shuffle=False,
        num_workers=dataloader_workers,
    )
    evaluator = evaluators.Evaluator(device=device)
    model_cls = models.get_model_cls(arch, attn, config.has_features)
    if train_from is not None:
        util.log_info(f"Loading model from {train_from}")
        model = model_cls.load_from_checkpoint(train_from).to(device)
        util.log_info("Training...")
        trainer.fit(model, train_loader, eval_loader, ckpt_path=train_from)
    else:
        training_args = make_training_args(
            arch=arch,
            train_set=train_set,
            embedding_size=embedding_size,
            hidden_size=hidden_size,
            nhead=nhead,
            max_seq_len=max_seq_len,
            optimizer=optimizer,
            beta1=beta1,
            beta2=beta2,
            warmup_steps=warmup_steps,
            learning_rate=learning_rate,
            evaluator=evaluator,
            max_decode_len=max_decode_len,
            dropout=dropout,
            enc_layers=enc_layers,
            dec_layers=dec_layers,
            bidirectional=bidirectional,
            label_smoothing=label_smoothing,
            lr_scheduler=lr_scheduler,
            expert=models.expert.get_expert(
                train_set,
                epochs=oracle_em_epochs,
                oracle_factor=oracle_factor,
                sed_params_path=sed_params_path,
            )
            if arch in ["transducer"]
            else None,
        )
        model = model_cls(**training_args).to(device)
        util.log_info("Training...")
        util.log_info(f"Model: {model_cls.__name__}")
        util.log_info(f"Dataset: {dataset_cls.__name__}")
        util.log_info(f"Collator: {collator_cls.__name__}")
        trainer.fit(model, train_loader, eval_loader)
    util.log_info("Training complete")
    util.log_info(
        f"Best model checkpoint path: {ckp_callback.best_model_path}"
    )
    # Writes development set predictions using the best checkpoint,
    # if a predictions path is specified.
    # TODO: Add beam-width option so we can make predictions with beam search.
    if dev_predictions_path:
        best_model = model_cls.load_from_checkpoint(
            ckp_callback.best_model_path
        ).to(device)
        predict.write_predictions(
            best_model,
            eval_loader,
            dev_predictions_path,
            arch,
            eval_batch_size,
            source_col,
            target_col,
            features_col,
            source_sep,
            target_sep,
            features_sep,
            config.has_features,
            gpu,
        )


if __name__ == "__main__":
    main()<|MERGE_RESOLUTION|>--- conflicted
+++ resolved
@@ -380,22 +380,8 @@
         shuffle=True,
         num_workers=dataloader_workers,
     )
-<<<<<<< HEAD
     eval_set = dataset_cls(dev_data_path, config)
-    eval_set.load_index(trainer.loggers[0].log_dir, lang)
-=======
-    eval_set = dataset_cls(
-        dev_data_path,
-        tied_vocabulary,
-        source_col,
-        target_col,
-        source_sep,
-        target_sep,
-        features_col=features_col,
-        features_sep=features_sep,
-    )
     eval_set.load_index(trainer.loggers[0].log_dir, experiment)
->>>>>>> c60ad743
     eval_loader = data.DataLoader(
         eval_set,
         collate_fn=collator,
